import httpx
import requests
import asyncio
from typing import List, Dict, Any, Optional
from loguru import logger

from ..config import settings
from ..models.schemas import CrossRefResponse, OpenAlexResponse, SemanticScholarResponse, ReferenceData, Author


class CrossRefClient:
    
    def __init__(self):
        self.base_url = settings.crossref_base_url
        self.headers = {
            "User-Agent": "ResearchPaperAgent/1.0 (mailto:your-email@example.com)",
            "Accept": "application/json"
        }
        if settings.crossref_api_key:
            self.headers["Authorization"] = f"Bearer {settings.crossref_api_key}"
    
    async def search_reference(self, query: str, limit: int = 5) -> List[ReferenceData]:
        try:
            async with httpx.AsyncClient() as client:
                params = {
                    "query": query,
                    "rows": limit,
                    "sort": "relevance"
                }
                
                response = await client.get(
                    f"{self.base_url}/works",
                    headers=self.headers,
                    params=params,
                    timeout=30.0
                )
                response.raise_for_status()
                
                data = response.json()
                results = self._parse_crossref_response(data)
                return results
                
        except Exception as e:
            logger.error(f"CrossRef API error: {str(e)}")
            return []
    
    def _parse_crossref_response(self, data: Dict[str, Any]) -> List[ReferenceData]:
        """Parse CrossRef API response"""
        references = []
        
        if "message" in data and "items" in data["message"]:
            for item in data["message"]["items"]:
                try:
                    # Extract authors
                    authors = []
                    if "author" in item:
                        for author in item["author"]:
                            authors.append(Author(
                                first_name=author.get("given"),
                                surname=author.get("family"),
                                full_name=f"{author.get('given', '')} {author.get('family', '')}".strip()
                            ))
                    
                    # Extract publication details
                    reference = ReferenceData(
                        title=item.get("title", [""])[0] if item.get("title") else None,
                        authors=authors,
                        year=item.get("published-print", {}).get("date-parts", [[None]])[0][0] or 
                             item.get("published-online", {}).get("date-parts", [[None]])[0][0],
                        journal=item.get("container-title", [""])[0] if item.get("container-title") else None,
                        volume=item.get("volume"),
                        issue=item.get("issue"),
                        pages=item.get("page"),
                        doi=item.get("DOI"),
                        publisher=item.get("publisher"),
                        publication_type=item.get("type", "journal-article")
                    )
                    references.append(reference)
                    
                except Exception as e:
                    logger.warning(f"Error parsing CrossRef item: {str(e)}")
                    continue
        
        return references
    
    async def get_doi_metadata(self, doi: str) -> Dict[str, Any]:
        try:
            normalized_doi = self._normalize_doi(doi)
            if not normalized_doi:
                return {"error": "Invalid DOI format"}
            
            async with httpx.AsyncClient() as client:
                url = f"{self.base_url}/works/{normalized_doi}"
                
                response = await client.get(
                    url,
                    headers=self.headers,
                    timeout=30.0
                )
                response.raise_for_status()
                
                data = response.json()
                
                if "message" not in data:
                    return {"error": "No message in CrossRef response"}
                
                metadata = self._parse_crossref_doi_metadata(data["message"])
                return metadata
                
        except Exception as e:
            logger.error(f"CrossRef DOI API error: {str(e)}")
            return {"error": str(e)}
    
    def _normalize_doi(self, doi: str) -> str:
        """Normalize DOI: strip spaces, ensure lowercase, remove prefixes"""
        if not doi:
            return ""
        
        doi = doi.strip()
        
        if doi.startswith("https://doi.org/"):
            doi = doi[16:]
        elif doi.startswith("http://doi.org/"):
            doi = doi[15:]
        elif doi.startswith("doi.org/"):
            doi = doi[8:]
        
        if not doi.startswith("10."):
            logger.warning(f"Invalid DOI format: {doi}")
            return ""
        
        doi = doi.lower()
        
        return doi
    
    def _parse_crossref_doi_metadata(self, item: Dict[str, Any]) -> Dict[str, Any]:
        """Parse CrossRef DOI metadata into standardized format"""
        try:
            # Extract authors
            authors = []
            if "author" in item:
                for author in item["author"]:
                    given = author.get("given", "")
                    family = author.get("family", "")
                    full_name = f"{given} {family}".strip()
                    if full_name:
                        authors.append(full_name)
            
            # Extract publication year
            year = None
            if "published-print" in item and "date-parts" in item["published-print"]:
                year = item["published-print"]["date-parts"][0][0]
            elif "published-online" in item and "date-parts" in item["published-online"]:
                year = item["published-online"]["date-parts"][0][0]
            elif "published" in item and "date-parts" in item["published"]:
                year = item["published"]["date-parts"][0][0]
            
            # Extract title
            title = None
            if "title" in item and item["title"]:
                title = item["title"][0] if isinstance(item["title"], list) else item["title"]
            
            # Extract journal/conference
            journal = None
            if "container-title" in item and item["container-title"]:
                journal = item["container-title"][0] if isinstance(item["container-title"], list) else item["container-title"]
            
            # Extract abstract
            abstract = None
            if "abstract" in item:
                abstract = item["abstract"]
            
            # Extract citation count
            citation_count = None
            if "is-referenced-by-count" in item:
                citation_count = item["is-referenced-by-count"]
            
            return {
                "doi": item.get("DOI", "").lower(),
                "title": title,
                "authors": authors,
                "journal": journal,
                "publisher": item.get("publisher"),
                "year": year,
                "volume": item.get("volume"),
                "issue": item.get("issue"),
                "pages": item.get("page"),
                "abstract": abstract,
                "url": f"https://doi.org/{item.get('DOI', '').lower()}" if item.get("DOI") else None,
                "citation_count": citation_count,
                "source_api": "CrossRef"
            }
            
        except Exception as e:
            logger.error(f"Error parsing CrossRef DOI metadata: {str(e)}")
            return {"error": str(e)}


class OpenAlexClient:
    """Client for OpenAlex API"""
    
    def __init__(self):
        self.base_url = settings.openalex_base_url
        self.headers = {
            "User-Agent": "ResearchPaperAgent/1.0 (mailto:your-email@example.com)",
            "Accept": "application/json"
        }
    
    async def search_reference(self, query: str, limit: int = 5) -> List[ReferenceData]:
        try:
            async with httpx.AsyncClient() as client:
                params = {
                    "search": query,
                    "per_page": limit,
                    "sort": "relevance_score:desc"
                }
                
                response = await client.get(
                    f"{self.base_url}/works",
                    headers=self.headers,
                    params=params,
                    timeout=30.0
                )
                response.raise_for_status()
                
                data = response.json()
                results = self._parse_openalex_response(data)
                return results
                
        except Exception as e:
            logger.error(f"OpenAlex API error: {str(e)}")
            return []
    
    def _parse_openalex_response(self, data: Dict[str, Any]) -> List[ReferenceData]:
        """Parse OpenAlex API response"""
        references = []
        
        if "results" in data:
            for item in data["results"]:
                try:
                    # Extract authors
                    authors = []
                    if "authorships" in item:
                        for authorship in item["authorships"]:
                            author = authorship.get("author", {})
                            authors.append(Author(
                                first_name=author.get("display_name", "").split()[0] if author.get("display_name") else None,
                                surname=" ".join(author.get("display_name", "").split()[1:]) if author.get("display_name") else None,
                                full_name=author.get("display_name")
                            ))

                    abstract_text = None
                    if item.get("abstract_inverted_index"):
                        abstract_text = self._convert_abstract_index_to_text(item["abstract_inverted_index"])
                    
                    reference = ReferenceData(
                        title=item.get("title"),
                        authors=authors,
                        year=item.get("publication_year"),
                        journal=item.get("primary_location", {}).get("source", {}).get("display_name"),
                        doi=item.get("doi"),
                        url=item.get("id"),
                        abstract=abstract_text,
                        publication_type=item.get("type", "journal-article")
                    )
                    references.append(reference)
                    
                except Exception as e:
                    logger.warning(f"Error parsing OpenAlex item: {str(e)}")
                    continue
        
        return references
    
    def _convert_abstract_index_to_text(self, abstract_index: Dict[str, List[int]]) -> str:
        """Convert OpenAlex abstract_inverted_index to readable text"""
        if not abstract_index:
            return ""
        
        word_positions = []
        for word, positions in abstract_index.items():
            for pos in positions:
                word_positions.append((pos, word))
        
        word_positions.sort(key=lambda x: x[0])
        
        return " ".join([word for _, word in word_positions])
    
    async def get_doi_metadata(self, doi: str) -> Dict[str, Any]:
        try:
            normalized_doi = self._normalize_doi(doi)
            if not normalized_doi:
                return {"error": "Invalid DOI format"}
            
            async with httpx.AsyncClient() as client:
                url = f"{self.base_url}/works/doi:{normalized_doi}"
                
                response = await client.get(
                    url,
                    headers=self.headers,
                    timeout=30.0
                )
                response.raise_for_status()
                
                data = response.json()
                metadata = self._parse_openalex_doi_metadata(data)
                return metadata
                
        except Exception as e:
            logger.error(f"OpenAlex DOI API error: {str(e)}")
            return {"error": str(e)}
    
    def _normalize_doi(self, doi: str) -> str:
        """Normalize DOI: strip spaces, ensure lowercase, remove prefixes"""
        if not doi:
            return ""
        
        doi = doi.strip()
        
        if doi.startswith("https://doi.org/"):
            doi = doi[16:]
        elif doi.startswith("http://doi.org/"):
            doi = doi[15:]
        elif doi.startswith("doi.org/"):
            doi = doi[8:]
        
        if not doi.startswith("10."):
            logger.warning(f"Invalid DOI format: {doi}")
            return ""

        doi = doi.lower()
        
        return doi
    
    def _parse_openalex_doi_metadata(self, data: Dict[str, Any]) -> Dict[str, Any]:
        """Parse OpenAlex DOI metadata into standardized format"""
        try:
            # Extract authors
            authors = []
            if "authorships" in data:
                for authorship in data["authorships"]:
                    author = authorship.get("author", {})
                    display_name = author.get("display_name")
                    if display_name:
                        authors.append(display_name)
            
            # Extract abstract
            abstract = None
            if "abstract_inverted_index" in data:
                abstract = self._convert_abstract_index_to_text(data["abstract_inverted_index"])
            
            # Extract journal/conference
            journal = None
            if "primary_location" in data and "source" in data["primary_location"]:
                journal = data["primary_location"]["source"].get("display_name")
            
            # Extract citation count
            citation_count = None
            if "cited_by_count" in data:
                citation_count = data["cited_by_count"]
            
            return {
                "doi": data.get("doi", "").lower(),
                "title": data.get("title"),
                "authors": authors,
                "journal": journal,
                "publisher": data.get("primary_location", {}).get("source", {}).get("publisher"),
                "year": data.get("publication_year"),
                "volume": data.get("biblio", {}).get("volume"),
                "issue": data.get("biblio", {}).get("issue"),
                "pages": data.get("biblio", {}).get("first_page"),
                "abstract": abstract,
                "url": data.get("id"),
                "citation_count": citation_count,
                "source_api": "OpenAlex"
            }
            
        except Exception as e:
            logger.error(f"Error parsing OpenAlex DOI metadata: {str(e)}")
            return {"error": str(e)}


class SemanticScholarClient:
    """Client for Semantic Scholar API"""
    
    def __init__(self):
        self.base_url = settings.semantic_scholar_base_url
        self.headers = {
            "User-Agent": "ResearchPaperAgent/1.0 (mailto:your-email@example.com)",
            "Accept": "application/json"
        }
        if settings.semantic_scholar_api_key:
            self.headers["x-api-key"] = settings.semantic_scholar_api_key
    
    async def search_reference(self, query: str, limit: int = 5) -> List[ReferenceData]:
        """Search for reference using Semantic Scholar API"""
        try:
            async with httpx.AsyncClient() as client:
                params = {
                    "query": query,
                    "limit": limit,
                    "sort": "relevance"
                }
                
                response = await client.get(
                    f"{self.base_url}/paper/search",
                    headers=self.headers,
                    params=params,
                    timeout=30.0
                )
                response.raise_for_status()
                
                data = response.json()
                return self._parse_semantic_scholar_response(data)
                
        except Exception as e:
            logger.error(f"Semantic Scholar API error: {str(e)}")
            return []
    
    def _parse_semantic_scholar_response(self, data: Dict[str, Any]) -> List[ReferenceData]:
        """Parse Semantic Scholar API response"""
        references = []
        
        if "data" in data:
            for item in data["data"]:
                try:
                    # Extract authors
                    authors = []
                    if "authors" in item:
                        for author in item["authors"]:
                            authors.append(Author(
                                first_name=author.get("name", "").split()[0] if author.get("name") else None,
                                surname=" ".join(author.get("name", "").split()[1:]) if author.get("name") else None,
                                full_name=author.get("name")
                            ))
                    
                    # Extract publication details
                    reference = ReferenceData(
                        title=item.get("title"),
                        authors=authors,
                        year=item.get("year"),
                        journal=item.get("venue") or (item.get("journal", {}).get("name") if item.get("journal") else None),
                        doi=item.get("doi"),
                        url=item.get("openAccessPdf", {}).get("url") if item.get("openAccessPdf") else None,
                        publication_type="journal-article"  # Semantic Scholar primarily has academic papers
                    )
                    references.append(reference)
                    
                except Exception as e:
                    logger.warning(f"Error parsing Semantic Scholar item: {str(e)}")
                    continue
        
        return references


class DOAJClient:
    """Client for DOAJ (Directory of Open Access Journals) API"""
    
    def __init__(self):
        self.base_url = "https://doaj.org/api"
        self.headers = {
            "User-Agent": "ResearchPaperAgent/1.0 (mailto:your-email@example.com)",
            "Accept": "application/json"
        }
    
    async def search_reference(self, query: str, limit: int = 5) -> List[ReferenceData]:
        """Search for reference using DOAJ API"""
        try:
            async with httpx.AsyncClient() as client:
                encoded_query = query.replace(" ", "%20")
                
                response = await client.get(
                    f"{self.base_url}/search/articles/{encoded_query}",
                    headers=self.headers,
                    timeout=30.0
                )
                response.raise_for_status()
                
                data = response.json()
                return self._parse_doaj_response(data)
                
        except Exception as e:
            logger.error(f"DOAJ API error: {str(e)}")
            return []
    
    def _parse_doaj_response(self, data: Dict[str, Any]) -> List[ReferenceData]:
        """Parse DOAJ API response"""
        references = []
        
        if "results" in data:
            for item in data["results"]:
                try:
                    # Extract authors
                    authors = []
                    if "bibjson" in item and "author" in item["bibjson"]:
                        for author in item["bibjson"]["author"]:
                            name_parts = author.get("name", "").split()
                            first_name = name_parts[0] if name_parts else None
                            surname = " ".join(name_parts[1:]) if len(name_parts) > 1 else None
                            authors.append(Author(
                                first_name=first_name,
                                surname=surname,
                                full_name=author.get("name")
                            ))
                    
                    # Extract publication details
                    bibjson = item.get("bibjson", {})
                    reference = ReferenceData(
                        title=bibjson.get("title"),
                        authors=authors,
                        year=bibjson.get("year"),
                        journal=bibjson.get("journal", {}).get("title") if bibjson.get("journal") else None,
                        volume=bibjson.get("journal", {}).get("volume") if bibjson.get("journal") else None,
                        issue=bibjson.get("journal", {}).get("number") if bibjson.get("journal") else None,
                        pages=bibjson.get("start_page") and bibjson.get("end_page") and 
                              f"{bibjson.get('start_page')}-{bibjson.get('end_page')}" or 
                              bibjson.get("start_page"),
                        doi=bibjson.get("identifier", [{}])[0].get("id") if bibjson.get("identifier") else None,
                        url=bibjson.get("link", [{}])[0].get("url") if bibjson.get("link") else None,
                        abstract=bibjson.get("abstract"),
                        publisher=bibjson.get("publisher"),
                        publication_type="journal-article"  # DOAJ primarily has journal articles
                    )
                    references.append(reference)
                    
                except Exception as e:
                    logger.warning(f"Error parsing DOAJ item: {str(e)}")
                    continue
        
        return references
<<<<<<< HEAD


class GROBIDClient:
    """Client for GROBID API - specialized for academic document parsing"""
    
    def __init__(self):
        self.base_url = settings.grobid_base_url
        self.headers = {
            "Accept": "application/xml, text/plain, */*"
        }
    
    async def process_pdf_document(self, pdf_path: str) -> Dict[str, Any]:
        """Process entire PDF document with GROBID using requests for reliable file uploads"""
        try:
            logger.info(f"🔬 GROBID: Processing PDF document: {pdf_path}")
            
            # Use requests in a thread pool to avoid blocking the event loop
            # This ensures immediate file reading and eliminates httpx I/O issues
            response = await asyncio.to_thread(self._process_pdf_with_requests, pdf_path)
            
            # Debug log for raw XML
            logger.info(f"🔬 GROBID raw XML response (first 500 chars): {response.text[:500]}")
            logger.info(f"🔬 GROBID response length: {len(response.text)} characters")

            # Parse XML response
            result = self._parse_grobid_xml_response(response.text)
            logger.info(f"🔬 GROBID parsing result: success={result.get('success')}, references={result.get('reference_count', 0)}")
            return result
                    
        except Exception as e:
            logger.error(f"❌ GROBID API error: {str(e)}")
            return {"success": False, "error": str(e)}
    
    def _process_pdf_with_requests(self, pdf_path: str):
        """Synchronous method using requests for GROBID PDF processing"""
        try:
            logger.info(f"🔬 GROBID: Opening PDF file: {pdf_path}")
            with open(pdf_path, 'rb') as pdf_file:
                files = {"input": (pdf_path, pdf_file, "application/pdf")}
                data = {
                    "consolidateHeader": 1,
                    "consolidateCitations": 0,
                    "includeRawCitations": 1,
                    "includeRawAffiliations": 1
                }
                
                logger.info(f"🔬 GROBID: Sending request to {self.base_url}/api/processFulltextDocument")
                response = requests.post(
                    f"{self.base_url}/api/processFulltextDocument",
                    files=files,
                    data=data,
                    timeout=120.0
                )
                logger.info(f"🔬 GROBID: Response status: {response.status_code}")
                response.raise_for_status()
                return response
        except Exception as e:
            logger.error(f"❌ GROBID requests error: {str(e)}")
            raise
    
    async def process_reference_text(self, reference_text: str) -> Optional[ReferenceData]:
        """Parse individual reference text using GROBID"""
        try:
            logger.info(f"🔬 GROBID: Processing reference text: {reference_text[:100]}...")
            
            async with httpx.AsyncClient(timeout=30.0) as client:
                data = {"input": reference_text}
                
                response = await client.post(
                    f"{self.base_url}/api/processReferences",
                    data=data
                )
                response.raise_for_status()
                
                return self._parse_grobid_xml_response(response.text)
                
        except Exception as e:
            logger.error(f"❌ GROBID API error: {str(e)}")
            return None
    
    def _parse_grobid_xml_response(self, xml_content: str) -> Dict[str, Any]:
        """Parse GROBID XML response and extract references"""
        try:
            import xml.etree.ElementTree as ET
            
            root = ET.fromstring(xml_content)
            
            # Extract document metadata
            doc_metadata = self._extract_document_metadata(root)
            
            # Extract references
            references = self._extract_references_from_xml(root)
            
            return {
                "success": True,
                "document_metadata": doc_metadata,
                "references": references,
                "reference_count": len(references)
            }
            
        except Exception as e:
            logger.error(f"❌ GROBID XML parsing error: {str(e)}")
            return {"success": False, "error": str(e)}
    
    def _extract_document_metadata(self, root) -> Dict[str, Any]:
        """Extract document metadata from GROBID XML"""
        metadata = {}
        
        # Extract title
        title_elem = root.find('.//titleStmt/title')
        if title_elem is not None:
            metadata["title"] = title_elem.text
        
        # Extract authors
        authors = []
        for author in root.findall('.//titleStmt/author'):
            pers_name = author.find('persName')
            if pers_name is not None:
                surname = pers_name.find('surname')
                forename = pers_name.find('forename')
                if surname is not None and forename is not None:
                    authors.append({
                        "family_name": surname.text,
                        "given_name": forename.text
                    })
        metadata["authors"] = authors
        
        # Extract abstract
        abstract_elem = root.find('.//abstract')
        if abstract_elem is not None:
            metadata["abstract"] = abstract_elem.text
        
        return metadata
    
    def _extract_references_from_xml(self, root) -> List[Dict[str, Any]]:
        """Extract references from GROBID XML"""
        references = []
        
        # Debug: Log the XML structure to understand what GROBID returns
        logger.info(f"🔬 GROBID XML structure analysis:")
        
        # Check for different possible reference structures
        list_bibl = root.findall('.//listBibl')
        logger.info(f"🔬 Found {len(list_bibl)} listBibl elements")
        
        bibl_struct = root.findall('.//biblStruct')
        logger.info(f"🔬 Found {len(bibl_struct)} biblStruct elements")
        
        # Also check for other possible reference structures
        ref_elements = root.findall('.//ref')
        logger.info(f"🔬 Found {len(ref_elements)} ref elements")
        
        # Check for references in different namespaces
        all_refs = root.findall('.//{http://www.tei-c.org/ns/1.0}listBibl/{http://www.tei-c.org/ns/1.0}biblStruct')
        logger.info(f"🔬 Found {len(all_refs)} namespaced biblStruct elements")
        
        # Try both namespaced and non-namespaced references
        for ref_elem in root.findall('.//listBibl/biblStruct'):
            ref_data = self._parse_single_reference(ref_elem)
            if ref_data:
                references.append(ref_data)
        
        # Also try namespaced references
        for ref_elem in root.findall('.//{http://www.tei-c.org/ns/1.0}listBibl/{http://www.tei-c.org/ns/1.0}biblStruct'):
            ref_data = self._parse_single_reference(ref_elem)
            if ref_data:
                references.append(ref_data)
        
        logger.info(f"🔬 GROBID extracted {len(references)} references")
        return references
    
    def _parse_single_reference(self, ref_elem) -> Optional[Dict[str, Any]]:
        """Parse a single reference from GROBID XML"""
        try:
            ref_data = {
                "family_names": [],
                "given_names": [],
                "year": None,
                "title": None,
                "journal": None,
                "doi": None,
                "pages": None,
                "publisher": None,
                "url": None
            }
            
            # Extract authors (try both namespaced and non-namespaced)
            for author in ref_elem.findall('.//author/persName') + ref_elem.findall('.//{http://www.tei-c.org/ns/1.0}author/{http://www.tei-c.org/ns/1.0}persName'):
                surname = author.find('surname') or author.find('{http://www.tei-c.org/ns/1.0}surname')
                forename = author.find('forename') or author.find('{http://www.tei-c.org/ns/1.0}forename')
                if surname is not None:
                    ref_data["family_names"].append(surname.text or "")
                if forename is not None:
                    ref_data["given_names"].append(forename.text or "")
            
            # Extract title (try both namespaced and non-namespaced)
            title_elem = (ref_elem.find('.//title[@level="a"]') or 
                         ref_elem.find('.//{http://www.tei-c.org/ns/1.0}title[@level="a"]'))
            if title_elem is not None:
                ref_data["title"] = title_elem.text
            
            # Extract journal (try both namespaced and non-namespaced)
            journal_elem = (ref_elem.find('.//title[@level="j"]') or 
                           ref_elem.find('.//{http://www.tei-c.org/ns/1.0}title[@level="j"]'))
            if journal_elem is not None:
                ref_data["journal"] = journal_elem.text
            
            # Extract year (try both namespaced and non-namespaced)
            date_elem = (ref_elem.find('.//date') or 
                        ref_elem.find('.//{http://www.tei-c.org/ns/1.0}date'))
            if date_elem is not None:
                ref_data["year"] = date_elem.get('when', date_elem.text)
            
            # Extract pages (try both namespaced and non-namespaced)
            pages_elem = (ref_elem.find('.//biblScope[@unit="page"]') or 
                         ref_elem.find('.//{http://www.tei-c.org/ns/1.0}biblScope[@unit="page"]'))
            if pages_elem is not None:
                ref_data["pages"] = pages_elem.text
            
            # Extract DOI (try both namespaced and non-namespaced)
            doi_elem = (ref_elem.find('.//idno[@type="DOI"]') or 
                       ref_elem.find('.//{http://www.tei-c.org/ns/1.0}idno[@type="DOI"]'))
            if doi_elem is not None:
                ref_data["doi"] = doi_elem.text
            
            # Extract publisher (try both namespaced and non-namespaced)
            publisher_elem = (ref_elem.find('.//publisher') or 
                             ref_elem.find('.//{http://www.tei-c.org/ns/1.0}publisher'))
            if publisher_elem is not None:
                ref_data["publisher"] = publisher_elem.text
            
            return ref_data
            
        except Exception as e:
            logger.error(f"❌ Error parsing single reference: {str(e)}")
        return None
=======
>>>>>>> 3945f2c7
<|MERGE_RESOLUTION|>--- conflicted
+++ resolved
@@ -527,7 +527,6 @@
                     continue
         
         return references
-<<<<<<< HEAD
 
 
 class GROBIDClient:
@@ -763,6 +762,4 @@
             
         except Exception as e:
             logger.error(f"❌ Error parsing single reference: {str(e)}")
-        return None
-=======
->>>>>>> 3945f2c7
+        return None